// This file was generated by counterfeiter
package fakes

import (
	"sync"

	"github.com/cloudfoundry/bosh-agent/agent/script"
	boshsys "github.com/cloudfoundry/bosh-utils/system"
)

type FakeScript struct {
	TagStub        func() string
	tagMutex       sync.RWMutex
	tagArgsForCall []struct{}
	tagReturns     struct {
		result1 string
	}
	PathStub        func() string
	pathMutex       sync.RWMutex
	pathArgsForCall []struct{}
	pathReturns     struct {
		result1 string
	}
	ExistsStub        func() bool
	existsMutex       sync.RWMutex
	existsArgsForCall []struct{}
	existsReturns     struct {
		result1 bool
	}
	RunStub        func() error
	runMutex       sync.RWMutex
	runArgsForCall []struct{}
	runReturns     struct {
		result1 error
	}
	RunAsyncStub        func() (boshsys.Process, boshsys.File, boshsys.File, error)
	runAsyncMutex       sync.RWMutex
	runAsyncArgsForCall []struct{}
	runAsyncReturns     struct {
		result1 boshsys.Process
		result2 boshsys.File
		result3 boshsys.File
		result4 error
	}
}

func (fake *FakeScript) Tag() string {
	fake.tagMutex.Lock()
	fake.tagArgsForCall = append(fake.tagArgsForCall, struct{}{})
	fake.tagMutex.Unlock()
	if fake.TagStub != nil {
		return fake.TagStub()
	} else {
		return fake.tagReturns.result1
	}
}

func (fake *FakeScript) TagCallCount() int {
	fake.tagMutex.RLock()
	defer fake.tagMutex.RUnlock()
	return len(fake.tagArgsForCall)
}

func (fake *FakeScript) TagReturns(result1 string) {
	fake.TagStub = nil
	fake.tagReturns = struct {
		result1 string
	}{result1}
}

func (fake *FakeScript) Path() string {
	fake.pathMutex.Lock()
	fake.pathArgsForCall = append(fake.pathArgsForCall, struct{}{})
	fake.pathMutex.Unlock()
	if fake.PathStub != nil {
		return fake.PathStub()
	} else {
		return fake.pathReturns.result1
	}
}

func (fake *FakeScript) PathCallCount() int {
	fake.pathMutex.RLock()
	defer fake.pathMutex.RUnlock()
	return len(fake.pathArgsForCall)
}

func (fake *FakeScript) PathReturns(result1 string) {
	fake.PathStub = nil
	fake.pathReturns = struct {
		result1 string
	}{result1}
}

func (fake *FakeScript) Exists() bool {
	fake.existsMutex.Lock()
	fake.existsArgsForCall = append(fake.existsArgsForCall, struct{}{})
	fake.existsMutex.Unlock()
	if fake.ExistsStub != nil {
		return fake.ExistsStub()
	} else {
		return fake.existsReturns.result1
	}
}

func (fake *FakeScript) ExistsCallCount() int {
	fake.existsMutex.RLock()
	defer fake.existsMutex.RUnlock()
	return len(fake.existsArgsForCall)
}

func (fake *FakeScript) ExistsReturns(result1 bool) {
	fake.ExistsStub = nil
	fake.existsReturns = struct {
		result1 bool
	}{result1}
}

func (fake *FakeScript) Run() error {
	fake.runMutex.Lock()
	fake.runArgsForCall = append(fake.runArgsForCall, struct{}{})
	fake.runMutex.Unlock()
	if fake.RunStub != nil {
		return fake.RunStub()
	} else {
		return fake.runReturns.result1
	}
}

func (fake *FakeScript) RunCallCount() int {
	fake.runMutex.RLock()
	defer fake.runMutex.RUnlock()
	return len(fake.runArgsForCall)
}

func (fake *FakeScript) RunReturns(result1 error) {
	fake.RunStub = nil
	fake.runReturns = struct {
		result1 error
	}{result1}
}

<<<<<<< HEAD
func (fake *FakeScript) RunAsync() (boshsys.Process, boshsys.File, boshsys.File, error) {
	fake.runAsyncMutex.Lock()
	fake.runAsyncArgsForCall = append(fake.runAsyncArgsForCall, struct{}{})
	fake.runAsyncMutex.Unlock()
	if fake.RunAsyncStub != nil {
		return fake.RunAsyncStub()
	} else {
		return fake.runAsyncReturns.result1, fake.runAsyncReturns.result2, fake.runAsyncReturns.result3, fake.runAsyncReturns.result4
	}
}

func (fake *FakeScript) RunAsyncCallCount() int {
	fake.runAsyncMutex.RLock()
	defer fake.runAsyncMutex.RUnlock()
	return len(fake.runAsyncArgsForCall)
}

func (fake *FakeScript) RunAsyncReturns(result1 boshsys.Process, result2 boshsys.File, result3 boshsys.File, result4 error) {
	fake.RunAsyncStub = nil
	fake.runAsyncReturns = struct {
		result1 boshsys.Process
		result2 boshsys.File
		result3 boshsys.File
		result4 error
	}{result1, result2, result3, result4}
}

var _ script.Script = new(FakeScript)
=======
type FakeCancellableScript struct {
	FakeScript
	CancelStub        func() error
	cancelMutex       sync.RWMutex
	cancelArgsForCall []struct{}
	cancelReturns     struct {
		result1 error
	}
}

func (fake *FakeCancellableScript) Cancel() error {
	fake.cancelMutex.Lock()
	fake.cancelArgsForCall = append(fake.cancelArgsForCall, struct{}{})
	fake.cancelMutex.Unlock()
	if fake.CancelStub != nil {
		return fake.CancelStub()
	} else {
		return fake.cancelReturns.result1
	}
}

func (fake *FakeCancellableScript) CancelCallCount() int {
	fake.cancelMutex.RLock()
	defer fake.cancelMutex.RUnlock()
	return len(fake.cancelArgsForCall)
}

func (fake *FakeCancellableScript) CancelReturns(result1 error) {
	fake.CancelStub = nil
	fake.cancelReturns = struct {
		result1 error
	}{result1}
}

var _ script.Script = new(FakeScript)
var _ script.CancellableScript = new(FakeCancellableScript)
>>>>>>> 4ca5dfa6
<|MERGE_RESOLUTION|>--- conflicted
+++ resolved
@@ -140,7 +140,6 @@
 	}{result1}
 }
 
-<<<<<<< HEAD
 func (fake *FakeScript) RunAsync() (boshsys.Process, boshsys.File, boshsys.File, error) {
 	fake.runAsyncMutex.Lock()
 	fake.runAsyncArgsForCall = append(fake.runAsyncArgsForCall, struct{}{})
@@ -166,10 +165,6 @@
 		result3 boshsys.File
 		result4 error
 	}{result1, result2, result3, result4}
-}
-
-var _ script.Script = new(FakeScript)
-=======
 type FakeCancellableScript struct {
 	FakeScript
 	CancelStub        func() error
@@ -205,5 +200,4 @@
 }
 
 var _ script.Script = new(FakeScript)
-var _ script.CancellableScript = new(FakeCancellableScript)
->>>>>>> 4ca5dfa6
+var _ script.CancellableScript = new(FakeCancellableScript)